package types

type ResponseCode int

// ResponseCode definitions
const (
	Success                                ResponseCode = 0
	UnsupportedNetworkType                 ResponseCode = 1
	InvalidParameter                       ResponseCode = 2
	UnsupportedEnvironment                 ResponseCode = 3
	UnreachableHost                        ResponseCode = 4
	ReservationNotFound                    ResponseCode = 5
	MalformedSubnet                        ResponseCode = 8
	UnreachableDockerDaemon                ResponseCode = 9
	UnspecifiedNetworkName                 ResponseCode = 10
	NotFound                               ResponseCode = 14
	AddressUnavailable                     ResponseCode = 15
	NetworkContainerNotSpecified           ResponseCode = 16
	CallToHostFailed                       ResponseCode = 17
	UnknownContainerID                     ResponseCode = 18
	UnsupportedOrchestratorType            ResponseCode = 19
	DockerContainerNotSpecified            ResponseCode = 20
	UnsupportedVerb                        ResponseCode = 21
	UnsupportedNetworkContainerType        ResponseCode = 22
	InvalidRequest                         ResponseCode = 23
	NetworkJoinFailed                      ResponseCode = 24
	NetworkContainerPublishFailed          ResponseCode = 25
	NetworkContainerUnpublishFailed        ResponseCode = 26
	InvalidPrimaryIPConfig                 ResponseCode = 27
	PrimaryCANotSame                       ResponseCode = 28
	InconsistentIPConfigState              ResponseCode = 29
	InvalidSecondaryIPConfig               ResponseCode = 30
	NetworkContainerVfpProgramPending      ResponseCode = 31
	FailedToAllocateIPConfig               ResponseCode = 32
	EmptyOrchestratorContext               ResponseCode = 33
	UnsupportedOrchestratorContext         ResponseCode = 34
	NetworkContainerVfpProgramComplete     ResponseCode = 35
	NetworkContainerVfpProgramCheckSkipped ResponseCode = 36
	NmAgentSupportedApisError              ResponseCode = 37
	UnsupportedNCVersion                   ResponseCode = 38
	FailedToRunIPTableCmd                  ResponseCode = 39
	NilEndpointStateStore                  ResponseCode = 40
	NmAgentInternalServerError             ResponseCode = 41
	StatusUnauthorized                     ResponseCode = 42
<<<<<<< HEAD
	InvalidAPIWithMultipleNCs              ResponseCode = 43
=======
	UnsupportedAPI                         ResponseCode = 43
>>>>>>> d75c427e
	UnexpectedError                        ResponseCode = 99
)

// nolint:gocyclo
func (c ResponseCode) String() string {
	switch c {
	case AddressUnavailable:
		return "AddressUnavailable"
	case CallToHostFailed:
		return "CallToHostFailed"
	case DockerContainerNotSpecified:
		return "DockerContainerNotSpecified"
	case EmptyOrchestratorContext:
		return "EmptyOrchestratorContext"
	case FailedToAllocateIPConfig:
		return "FailedToAllocateIpConfig"
	case InconsistentIPConfigState:
		return "InconsistentIPConfigState"
	case InvalidAPIWithMultipleNCs:
		return "InvalidAPIWithMultipleNCs"
	case InvalidParameter:
		return "InvalidParameter"
	case InvalidPrimaryIPConfig:
		return "InvalidPrimaryIPConfig"
	case InvalidRequest:
		return "InvalidRequest"
	case InvalidSecondaryIPConfig:
		return "InvalidSecondaryIPConfig"
	case MalformedSubnet:
		return "MalformedSubnet"
	case NetworkContainerNotSpecified:
		return "NetworkContainerNotSpecified"
	case NetworkContainerPublishFailed:
		return "NetworkContainerPublishFailed"
	case NetworkContainerUnpublishFailed:
		return "NetworkContainerUnpublishFailed"
	case NetworkContainerVfpProgramCheckSkipped:
		return "NetworkContainerVfpProgramCheckSkipped"
	case NetworkContainerVfpProgramComplete:
		return "NetworkContainerVfpProgramComplete"
	case NetworkContainerVfpProgramPending:
		return "NetworkContainerVfpProgramPending"
	case NetworkJoinFailed:
		return "NetworkJoinFailed"
	case NmAgentSupportedApisError:
		return "NmAgentSupportedApisError"
	case NotFound:
		return "NotFound"
	case PrimaryCANotSame:
		return "PrimaryCANotSame"
	case ReservationNotFound:
		return "ReservationNotFound"
	case Success:
		return "Success"
	case UnexpectedError:
		return "UnexpectedError"
	case UnknownContainerID:
		return "UnknownContainerID"
	case UnreachableDockerDaemon:
		return "UnreachableDockerDaemon"
	case UnreachableHost:
		return "UnreachableHost"
	case UnspecifiedNetworkName:
		return "UnspecifiedNetworkName"
	case UnsupportedEnvironment:
		return "UnsupportedEnvironment"
	case UnsupportedNCVersion:
		return "UnsupportedNCVersion"
	case UnsupportedNetworkContainerType:
		return "UnsupportedNetworkContainerType"
	case UnsupportedNetworkType:
		return "UnsupportedNetworkType"
	case UnsupportedOrchestratorContext:
		return "UnsupportedOrchestratorContext"
	case UnsupportedOrchestratorType:
		return "UnsupportedOrchestratorType"
	case UnsupportedVerb:
		return "UnsupportedVerb"
	case NmAgentInternalServerError:
		return "NmAgentInternalServerError"
	case StatusUnauthorized:
		return "StatusUnauthorized"
	default:
		return "UnknownError"
	}
}<|MERGE_RESOLUTION|>--- conflicted
+++ resolved
@@ -42,11 +42,8 @@
 	NilEndpointStateStore                  ResponseCode = 40
 	NmAgentInternalServerError             ResponseCode = 41
 	StatusUnauthorized                     ResponseCode = 42
-<<<<<<< HEAD
-	InvalidAPIWithMultipleNCs              ResponseCode = 43
-=======
 	UnsupportedAPI                         ResponseCode = 43
->>>>>>> d75c427e
+  InvalidAPIWithMultipleNCs              ResponseCode = 44
 	UnexpectedError                        ResponseCode = 99
 )
 
