--- conflicted
+++ resolved
@@ -934,7 +934,6 @@
 	os.Exit(exitCode)
 }
 
-<<<<<<< HEAD
 func TestValidateIPBlock(t *testing.T) {
 	tests := []struct {
 		name    string
@@ -978,7 +977,9 @@
 				require.NoError(t, err)
 			}
 		})
-=======
+	}
+}
+
 func assertExpectedInfo(t *testing.T, iMgr *IPSetManager, info *expectedInfo) {
 	// 1. assert cache contents
 	require.Equal(t, len(info.mainCache), len(iMgr.setMap), "main cache size mismatch")
@@ -1065,6 +1066,5 @@
 		numEntries, err := metrics.GetNumEntriesForIPSet(set.Name)
 		promutil.NotifyIfErrors(t, err)
 		require.Equal(t, expectedNumEntries, numEntries, "numEntries mismatch for set %s", set.Name)
->>>>>>> d52ed96a
 	}
 }